--- conflicted
+++ resolved
@@ -71,13 +71,8 @@
 ]
 lint = [
     "qiskit-addon-mpf[style]",
-<<<<<<< HEAD
-    "mypy==1.13.0",
+    "mypy==1.14.1",
     "pylint==3.3.3",
-=======
-    "mypy==1.14.1",
-    "pylint==3.3.1",
->>>>>>> c55b2569
     "reno>=4.1",
     "toml>=0.9.6",
 ]
